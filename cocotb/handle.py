--- conflicted
+++ resolved
@@ -91,19 +91,12 @@
 
     def __getattr__(self, name):
         """
-<<<<<<< HEAD
-        # python's builtin dir and IPython's dir2 search for these,
-        # raise an AttributeError to avoid incorrect calls to _raise_testerror
-        if name in ["__methods__","__members__","trait_names","_getAttributeNames"]:
-            raise AttributeError(name)
-=======
         Query the simulator for a object with the specified name
         and cache the result to build a tree of objects
         """
 
         if name == "value":
             return self._getvalue()
->>>>>>> 7e6bb93c
         if name in self._sub_handles:
             return self._sub_handles[name]
         new_handle = simulator.get_handle_by_name(self._handle, name)
@@ -290,17 +283,8 @@
         self._sub_handles[index] = SimHandle(new_handle)
         return self._sub_handles[index]
 
-<<<<<<< HEAD
-    def __setitem__(self, index, value):
-        """Provide transparent assignment to bit index"""
-        self.__getitem__(index).setcachedvalue(value)
-
-    def getvalue(self):
-        result = BinaryValue(bits=len(self))
-=======
     def _getvalue(self):
         result = BinaryValue()
->>>>>>> 7e6bb93c
         result.binstr = self._get_value_str()
         return result
 
@@ -368,10 +352,6 @@
         """
         if isinstance(value, get_python_integer_types()) and value < 0x7fffffff:
             simulator.set_signal_val(self._handle, value)
-            return
-
-        if isinstance(value, float):
-            simulator.set_signal_val_real(self._handle, value)
             return
 
         if isinstance(value, ctypes.Structure):
@@ -413,6 +393,40 @@
 
 
 
+class RealObject(ModifiableObject):
+    """
+    Specific object handle for Real signals and variables
+    """
+
+    def _setimmediatevalue(self, value):
+        """
+        Set the value of the underlying simulation object to value.
+
+        Args:
+            value (float)
+                The value to drive onto the simulator object
+
+        Raises:
+            TypeError
+
+        This operation will fail unless the handle refers to a modifiable
+        object eg net, signal or variable.
+        """
+        if not isinstance(value, float):
+            self._log.critical("Unsupported type for real value assignment: %s (%s)" % (type(value), repr(value)))
+            raise TypeError("Unable to set simulator value with type %s" % (type(value)))
+
+        simulator.set_signal_val_real(self._handle, value)
+
+    def _getvalue(self):
+        raise NotImplementedError("Can't retrieve real values... yet")
+
+    # We want to maintain compatability with python 2.5 so we can't use @property with a setter
+    value = property(_getvalue, _setcachedvalue, None, "A reference to the value")
+
+
+
+
 def SimHandle(handle):
     """
     Factory function to create the correct type of SimHandle object
@@ -421,6 +435,7 @@
     _type2cls = {
         simulator.MODULE:      HierarchyObject,
         simulator.REG:         ModifiableObject,
+        simulator.REAL:        RealObject
     }
 
     t = simulator.get_type(handle)
